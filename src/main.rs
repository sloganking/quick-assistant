use anyhow::Context;
use async_openai::types::{
    ChatCompletionFunctionsArgs, ChatCompletionRequestFunctionMessageArgs, FinishReason,
};
use core::time;
use csv::Writer;
use dotenvy::dotenv;
use serde_json::{de, json};
use std::fs::File;
use std::io::{stdout, BufReader, Write};
use std::path::{Path, PathBuf};
use std::process::Command;
use std::sync::{Arc, Mutex};
use std::{env, fs};
use tempfile::{tempdir, NamedTempFile};
use timers::*;
use tracing_appender::non_blocking::WorkerGuard;
use tracing_subscriber::filter::FilterFn;
use tracing_subscriber::Registry;
mod timers;
mod transcribe;
use chrono::{DateTime, Local, Utc};
use futures::stream::StreamExt; // For `.next()` on FuturesOrdered.
use std::thread;
use tempfile::Builder;
mod record;
use async_openai::{
    types::{
        ChatCompletionRequestAssistantMessageArgs, ChatCompletionRequestMessage,
        ChatCompletionRequestSystemMessageArgs, ChatCompletionRequestUserMessageArgs,
        CreateChatCompletionRequestArgs, Voice,
    },
    Client,
};
use async_std::future;
use clap::{Parser, Subcommand};
use colored::Colorize;
use cpal::traits::{DeviceTrait, HostTrait};
use rdev::{listen, Event};
use record::rec;
use std::error::Error;
use std::sync::LazyLock;
use std::time::Duration;
use uuid::Uuid;
mod easy_rdev_key;
mod speakstream;
use enigo::{Enigo, KeyboardControllable};
use speakstream::ss;
use timers::AudibleTimers;
mod options;
use tracing::{debug, error, info, instrument, trace, warn};
use tracing_appender::rolling::{RollingFileAppender, Rotation};

use crate::speakstream::ss::SpeakStream;

#[derive(Debug, Subcommand)]
pub enum SubCommands {
    /// Displays keys as you press them so you can figure out what key to use for push to talk.
    ShowKeyPresses,
    /// Lists the audio input devices on your system.
    ListDevices,
}

#[derive(clap::ValueEnum, Clone, Debug)]
pub enum VoiceEnum {
    Alloy,
    Echo,
    Fable,
    Onyx,
    Nova,
    Shimmer,
}

impl From<VoiceEnum> for Voice {
    fn from(item: VoiceEnum) -> Self {
        match item {
            VoiceEnum::Alloy => Voice::Alloy,
            VoiceEnum::Echo => Voice::Echo,
            VoiceEnum::Fable => Voice::Fable,
            VoiceEnum::Onyx => Voice::Onyx,
            VoiceEnum::Nova => Voice::Nova,
            VoiceEnum::Shimmer => Voice::Shimmer,
        }
    }
}

fn error_and_panic(s: &str) -> ! {
    error!("A fatal error occured: {}", s);
    panic!("{}", s);
}

/// Truncates a string to a certain length and adds an ellipsis at the end.
fn truncate(s: &str, len: usize) -> String {
    if s.chars().count() > len {
        format!("{}...", s.chars().take(len).collect::<String>())
    } else {
        s.to_string()
    }
}

fn println_error(err: &str) {
    println!("{}: {}", "Error".truecolor(255, 0, 0), err);
    warn!("{}", err);
}

/// Creates a temporary file from a byte slice and returns the path to the file.
fn create_temp_file_from_bytes(bytes: &[u8], extension: &str) -> NamedTempFile {
    let temp_file = Builder::new()
        .prefix("temp-file")
        .suffix(extension)
        .rand_bytes(16)
        .tempfile()
        .unwrap();

    let mut file = File::create(temp_file.path()).unwrap();
    file.write_all(bytes).unwrap();

    temp_file
}

fn set_screen_brightness(brightness: u32) -> Option<()> {
    if brightness > 100 {
        println!("Brightness must be between 0 and 100");
        return None;
    }

    Command::new("luster")
        .arg(brightness.to_string())
        .output()
        .ok()
        .map(|_| ())
}

#[instrument]
fn call_fn(fn_name: &str, fn_args: &str) -> Option<String> {
    let mut enigo = Enigo::new();

    println!("{}{}", "Invoking function: ".purple(), fn_name);
    info!("AI Invoked function: {}", fn_name);

    match fn_name {
        "set_screen_brightness" => {
            info!("Handling set_screen_brightness function call.");
            let args: serde_json::Value = serde_json::from_str(&fn_args).unwrap();
            let brightness = args["brightness"].as_str().unwrap().parse::<u32>().unwrap();

            println!("{}{}", "set_screen_brightness: ".purple(), brightness);

            if set_screen_brightness(brightness).is_some() {
                Some("Brightness set".to_string())
            } else {
                Some("Failed to set brightness".to_string())
            }
        }
        "media_controls" => {
            info!("Handling media_controls function call.");
            let args: serde_json::Value = serde_json::from_str(&fn_args).unwrap();
            let media_button = args["media_button"].as_str().unwrap();

            println!("{}{}", "media_controls: ".purple(), media_button);

            match media_button {
                "MediaStop" => {
                    enigo.key_click(enigo::Key::MediaStop);
                    info!("MediaStop");
                }
                "MediaNextTrack" => {
                    enigo.key_click(enigo::Key::MediaNextTrack);
                    info!("MediaNextTrack");
                }
                "MediaPlayPause" => {
                    enigo.key_click(enigo::Key::MediaPlayPause);
                    info!("MediaPlayPause");
                }
                "MediaPrevTrack" => {
                    enigo.key_click(enigo::Key::MediaPrevTrack);
                    enigo.key_click(enigo::Key::MediaPrevTrack);
                    info!("MediaPrevTrack");
                }
                "VolumeUp" => {
                    for _ in 0..5 {
                        enigo.key_click(enigo::Key::VolumeUp);
                    }
                    info!("VolumeUp");
                }
                "VolumeDown" => {
                    for _ in 0..5 {
                        enigo.key_click(enigo::Key::VolumeDown);
                    }
                    info!("VolumeDown");
                }
                "VolumeMute" => {
                    enigo.key_click(enigo::Key::VolumeMute);
                    info!("VolumeMute");
                }
                _ => {
                    println!("Unknown media button: {}", media_button);
                    warn!("AI called unknown media button: {}", media_button);
                }
            }

            None
        }
        "open_application" => {
            info!("Handling open_application function call.");
            let args: serde_json::Value = serde_json::from_str(&fn_args).unwrap();
            let application = args["application"].as_str().unwrap();

            println!("{}{}", "opening application: ".purple(), application);

            enigo.key_click(enigo::Key::Meta);
            std::thread::sleep(std::time::Duration::from_millis(500));
            enigo.key_sequence(application);
            std::thread::sleep(std::time::Duration::from_millis(500));
            enigo.key_click(enigo::Key::Return);

            None
        }
        "open_logs_folder" => {
            match open::that(&*LOGS_DIR) {
                Ok(_) => None, // If unwrap succeeds, return None
                Err(e) => Some(String::from("Showing logs folder failed with: ") + &e.to_string()), // If unwrap fails, return Some with the error message
            }
        }
        "sysinfo" => Some(get_system_info()),

        "get_system_processes" => Some(get_system_processes()),

        "kill_processes_with_name" => {
            let args: serde_json::Value = serde_json::from_str(&fn_args).unwrap();
            let process_name = args["process_name"].as_str().unwrap();

            let process_blacklist = vec![
                "System", // Core part of the operating system managing hardware and essential system operations.
                "System Idle Process", // Represents the idle time of the CPU; not a terminable process.
                "explorer.exe", // Handles the graphical interface like the desktop, taskbar, and file management.
                "svchost.exe", // Hosts multiple Windows services that are crucial for running background tasks.
                "winlogon.exe", // Manages user logins and security policies.
                "csrss.exe", // Handles the user-mode side of the Win32 subsystem, including console windows and threading.
                "services.exe", // Manages the starting, stopping, and managing of system services.
                "smss.exe", // Manages session creation and helps in starting essential system processes.
                "lsass.exe", // Handles security policies and Active Directory management.
                "dwm.exe",  // Manages display windows and enables visual effects in Windows.
                "spoolsv.exe", // Manages print and fax jobs.
                "taskmgr.exe", // Task Manager, used to monitor and manage processes.
                "RuntimeBroker.exe", // Manages app permissions and runtime permissions.
                "fontdrvhost.exe", // Handles font drivers.
                "SearchUI.exe", // Cortana/Search interface.
                "SearchIndexer.exe", // Indexing service for search functionality.
                "audiodg.exe", // Audio service.
                "wmiprvse.exe", // WMI Provider Host.
                "taskhost.exe", // Generic host for Windows tasks.
                "taskhostw.exe", // Generic host for Windows tasks (Windows version).
                "Wininit.exe", // Windows Initialization process.
                "ShellExperienceHost.exe", // Manages the Windows shell experience.
                "WUDFHost.exe", // Windows User-Mode Driver Framework Host.
                "conhost.exe", // Console Window Host.
                "nvvsvc.exe", // NVIDIA services (if applicable).
                "igfxTray.exe", // Intel Graphics Tray application (if applicable).
            ];

            if process_blacklist.contains(&process_name) {
                println!(
                    "{}{}",
                    "Cannot kill system process: ".purple(),
                    process_name
                );
                warn!("AI tried to kill system process: {}", process_name);
                return Some(format!(
                    "Cannot kill critical system process: \"{}\" as it is on the blacklist. Inform the user that it's on the blacklist and cannot be killed. ",
                    process_name
                ));
            }

            match kill_processes_with_name(process_name) {
                Some(_) => Some(format!(
                    "Killed all processes with name: \"{}\"",
                    process_name
                )),
                None => Some(format!(
                    "Failed to kill all processes with name: {}",
                    process_name
                )),
            }
        }

        "speedtest" => Some(match speedtest() {
            Ok(answer) => answer,
            Err(err) => err,
        }),

<<<<<<< HEAD
        "set_timer_at" => {
            let args: serde_json::Value = serde_json::from_str(&fn_args).unwrap();
            let time_str = args["time"].as_str().unwrap();
            match time_str.parse::<DateTime<Local>>() {
                Ok(timestamp) => match set_timer(timestamp) {
                    Ok(_) => Some("Timer set successfully!".to_string()),
                    Err(err) => Some(format!("Setting timer failed with error: {}", err)),
                },
                Err(err) => Some(format!(
                    "Setting timer failed. Please enter valid rfc_3339: {}",
                    err
                )),
            }
        }

        "check_on_timers" => {
            let timers = get_timers();
            // construct information string
            let mut info = String::from("=== Timers ===\n");
            for timer in timers {
                let timer_name = &timer.0;
                let timer_time = timer.1;
                // calculate time difference
                let time_diff = timer_time.signed_duration_since(Local::now());

                // Convert to std::time::Duration and handle potential negative durations
                let duration_std = match time_diff.to_std() {
                    Ok(dur) => dur,
                    Err(e) => {
                        eprintln!("Error converting duration: {}", e);
                        std::time::Duration::new(0, 0)
                    }
                };

                // Truncate the duration to whole seconds
                let duration_sec = std::time::Duration::new(duration_std.as_secs(), 0);

                // Convert to a human-readable string with second precision
                let time_diff_str = humantime::format_duration(duration_sec).to_string();

                // // convert to human readable with humantime
                // let time_diff_str =
                //     humantime::format_duration(time_diff.to_std().unwrap()).to_string();

                info.push_str(&format!(
                    "Timer_name: \"{}\" goes off at time: \"{}\" which is \"{}\" from now.\n",
                    timer.0,
                    timer.1.to_rfc3339(),
                    time_diff_str,
                ));
            }

            println!("{}", info);

            Some(info)
        }
=======
        "show_live_log_stream" => match get_currently_active_log_file() {
            Some(log_file) => match run_get_content_wait_on_file(&log_file) {
                Ok(_) => Some("Successfully opened log file in powershell".to_string()),
                Err(err) => Some(format!("Failed to open log file in powershell: {}", err)),
            },
            None => Some("No log files found".to_string()),
        },
>>>>>>> dc84918c

        _ => {
            println!("Unknown function: {}", fn_name);
            warn!("AI called unknown function: {}", fn_name);

            None
        }
    }
}

fn set_up_logging(logs_dir: &Path) -> WorkerGuard {
    let file_appender = RollingFileAppender::builder()
        .rotation(Rotation::DAILY)
        .filename_suffix("quick-assistant.log")
        .build(logs_dir)
        .expect("failed to initialize rolling file appender");

    let (non_blocking, guard) = tracing_appender::non_blocking(file_appender);

    let ouput_library_logs = false;
    if ouput_library_logs {
        tracing_subscriber::fmt()
            .with_max_level(tracing::Level::DEBUG)
            .with_writer(non_blocking)
            .init();
    } else {
        // Define a custom filter function
        let custom_filter = FilterFn::new(|metadata| {
            // Allow logs from 'quick_assistant' at DEBUG level and above
            metadata.target().starts_with("quick_assistant")
                && metadata.level() <= &tracing::Level::DEBUG
        });
        use tracing_subscriber::prelude::*;
        // Build the subscriber with the custom filter and the non-blocking writer
        let subscriber = Registry::default()
            .with(tracing_subscriber::fmt::Layer::default().with_writer(non_blocking))
            .with(custom_filter);

        // Initialize the subscriber
        tracing::subscriber::set_global_default(subscriber)
            .expect("Failed to set global subscriber");
    }
    guard
}

static LOGS_DIR: LazyLock<PathBuf> = LazyLock::new(|| {
    dirs::cache_dir()
        .unwrap()
        .join("quick-assistant")
        .join("logs")
});

static CACHE_DIR: LazyLock<PathBuf> =
    LazyLock::new(|| dirs::cache_dir().unwrap().join("quick-assistant"));

use sysinfo::{Components, Disks, Networks, Pid, ProcessRefreshKind, ProcessesToUpdate, System};

fn get_system_info() -> String {
    let mut info = String::new();

    // Create a new System instance
    let mut sys = System::new_all();

    // Refresh all information
    sys.refresh_all();

    // Add "=> system:" to info
    info.push_str("=> system:\n");

    // RAM and swap information:
    let total_memory = sys.total_memory();
    let used_memory = sys.used_memory();
    let total_swap = sys.total_swap();
    let used_swap = sys.used_swap();

    info.push_str(&format!("total memory: {} bytes\n", total_memory));
    info.push_str(&format!("used memory : {} bytes\n", used_memory));
    info.push_str(&format!("total swap  : {} bytes\n", total_swap));
    info.push_str(&format!("used swap   : {} bytes\n", used_swap));

    // Display system information:
    let system_name = System::name();
    let kernel_version = System::kernel_version();
    let os_version = System::os_version();
    let host_name = System::host_name();

    info.push_str(&format!("System name:             {:?}\n", system_name));
    info.push_str(&format!("System kernel version:   {:?}\n", kernel_version));
    info.push_str(&format!("System OS version:       {:?}\n", os_version));
    info.push_str(&format!("System host name:        {:?}\n", host_name));

    // Number of CPUs:
    let nb_cpus = sys.cpus().len();
    info.push_str(&format!("NB CPUs: {}\n", nb_cpus));

    // Disks information:
    info.push_str("=> disks:\n");
    let disks = Disks::new_with_refreshed_list();
    for disk in &disks {
        info.push_str(&format!("{:?}\n", disk));
    }

    // Network interfaces information:
    info.push_str("=> networks:\n");
    let networks = Networks::new_with_refreshed_list();
    for (interface_name, data) in &networks {
        info.push_str(&format!(
            "{}: {} B (down) / {} B (up)\n",
            interface_name,
            data.total_received(),
            data.total_transmitted(),
        ));
    }

    // Components temperature:
    info.push_str("=> components:\n");
    let components = Components::new_with_refreshed_list();
    for component in &components {
        info.push_str(&format!("{:?}\n", component));
    }

    info
}

fn get_system_processes() -> String {
    let mut info = String::new();

    // Create a new System instance
    let mut sys = System::new_all();

    // Refresh all information
    sys.refresh_all();

    // std::thread::sleep(sysinfo::MINIMUM_CPU_UPDATE_INTERVAL);
    // // Refresh CPU usage to get actual value.
    // sys.refresh_processes_specifics(
    //     ProcessesToUpdate::All,
    //     true,
    //     ProcessRefreshKind::new().with_cpu(),
    // );

    // Add "=> processes:" to info
    info.push_str("=> processes:\n");

    // // Display system processes:
    // for (pid, process) in sys.processes() {
    //     info.push_str(&format!("{:?}\n", process));
    // }

    // Display processes ID, name, and disk usage:
    for (pid, process) in sys.processes() {
        let path_string = match process.exe() {
            Some(path) => path.to_string_lossy().to_string(),
            None => "Unknown".to_string(),
        };
        info.push_str(&format!(
            "[{}] {:?} start_time: {:?} runtime: {} status: {} cpu_usage: {} directory: {}\n",
            pid,
            process.name(),
            process.start_time(),
            process.run_time(),
            process.status(),
            process.cpu_usage(),
            path_string,
        ));
    }

    info
}

// fn kill_process(pid: usize) -> Option<String> {
//     let sys = System::new_all();
//     // sys.refresh_all();

//     match sys.process(Pid::from(pid)) {
//         Some(process) => {
//             if process.kill() {
//                 Some(process.name().to_string_lossy().to_string())
//             } else {
//                 None
//             }
//         }
//         None => None,
//     }
// }

/// returns a list of unique process names on the system.
fn get_process_names() -> Vec<String> {
    let sys = System::new_all();
    let mut process_names = Vec::new();

    for (_, process) in sys.processes() {
        let process_name = process.name().to_string_lossy().to_string();

        if !process_names.contains(&process_name) {
            process_names.push(process_name);
        }
    }

    process_names
}

fn kill_processes_with_name(process_name: &str) -> Option<()> {
    // Kill all processes with the given name
    let mut sys = System::new_all();
    for (pid, process) in sys.processes() {
        if process.name().to_string_lossy().to_string() == process_name {
            if process.kill() {
                debug!(
                    "Killed process with name: \"{}\" and PID: {}",
                    process_name, pid
                );
            } else {
                debug!(
                    "[Potentially] killed process with name: \"{}\" and PID: {}",
                    process_name, pid
                );
            }
        }
    }

    // sleep for a moment to give the system time to kill the processes
    std::thread::sleep(std::time::Duration::from_secs(1));

    // check if all processes with the name were killed
    sys.refresh_all();
    if get_process_names().contains(&process_name.to_string()) {
        return None;
    } else {
        return Some(());
    }
}

fn speedtest() -> Result<String, String> {
    let output = match Command::new("speedtest-rs").output() {
        Ok(output) => String::from_utf8_lossy(&output.stdout).to_string(),
        Err(err) => {
            if err.kind() == std::io::ErrorKind::NotFound {
                return Err(
                    "speedtest-rs not found. Please install speedtest-rs and add it to your PATH. You can do this by running `cargo install speedtest-rs`".to_string(),
                );
            } else {
                return Err(format!("Failed to run speedtest-rs: {:?}", err));
            }
        }
    };

    Ok(output)
}

fn get_currently_active_log_file() -> Option<PathBuf> {
    let mut entries: Vec<_> = fs::read_dir(&*LOGS_DIR)
        .expect("Failed to read directory")
        .filter_map(Result::ok)
        .collect();

    entries.sort_by_key(|entry| entry.file_name());

    if let Some(last) = entries.last() {
        Some(last.path())
    } else {
        None
    }
}

fn run_get_content_wait_on_file(file_path: &Path) -> Result<String, String> {
    let file_path_str = match file_path.to_str() {
        Some(path) => path,
        None => return Err("Failed to convert file path to string".to_string()),
    };
    match Command::new("cmd")
        .args(&[
            "/C",
            "start",
            "powershell",
            "-NoExit",
            "-Command",
            "Get-Content",
            &("\"".to_string() + file_path_str + "\""),
            "-Wait",
        ])
        .spawn()
    {
        Ok(_) => Ok("Successfully opened file in powershell".to_string()),
        Err(err) => Err(format!("Failed to open file in powershell: {:?}", err)),
    }
}
#[tokio::main]
async fn main() -> Result<(), Box<dyn Error>> {
    let _guard = set_up_logging(&LOGS_DIR);
    println!("Logs will be stored at: {}", LOGS_DIR.display());
    info!("Starting up");

    let opt = options::Opt::parse();
    let _ = dotenv();

    let ai_voice: Voice = match opt.ai_voice {
        Some(voice) => voice.into(),
        None => Voice::Echo,
    };
    let (speak_stream, _stream) = ss::SpeakStream::new(ai_voice, opt.speech_speed);
    let speak_stream_mutex = Arc::new(Mutex::new(speak_stream));

    let (audio_playing_tx, audio_playing_rx): (flume::Sender<PathBuf>, flume::Receiver<PathBuf>) =
        flume::unbounded();

    let play_audio = move |path: &Path| {
        audio_playing_tx.send(path.to_path_buf()).unwrap();
    };

    let failed_temp_file =
        create_temp_file_from_bytes(include_bytes!("../assets/failed.mp3"), ".mp3");

    match opt.subcommands {
        Some(subcommand) => {
            match subcommand {
                SubCommands::ShowKeyPresses => {
                    println!("Press keys to see their codes. Press Ctrl+C to exit. Once you've figured out what key you want to use for push to talk, pass it to easy-tran using the --ptt-key argument. Or pass the number to the --special-ptt-key argument if the key is Unknown(number).");

                    fn show_keys_callback(event: Event) {
                        if let rdev::EventType::KeyPress(key) = event.event_type {
                            println!("Key pressed: {:?}", key);
                        }
                    }

                    // This will block.
                    if let Err(error) = listen(show_keys_callback) {
                        println_error(&format!("Failed to listen to key presses: {:?}", error));
                    }
                }
                SubCommands::ListDevices => {
                    let host = cpal::default_host();

                    // Set up the input device and stream with the default input config.
                    host.default_input_device();
                    let devices = host
                        .input_devices()
                        .context("Failed to get list of input devices")?;

                    for device in devices {
                        let device_name = match device.name() {
                            Ok(name) => name,
                            Err(err) => {
                                println_error(&format!("Failed to get device name: {:?}", err));
                                continue;
                            }
                        };
                        println!("{:?}", device_name);
                    }
                }
            }

            Ok(())
        }
        // Run AI
        None => {
            // Fail if ai_voice_speed out of range
            if opt.speech_speed < 0.5 || opt.speech_speed > 100.0 {
                println!("Speech speed must be between 0.5 and 100.0");
                return Ok(());
            }

            // figure out ptt key
            let ptt_key = match opt.ptt_key {
                Some(ptt_key) => ptt_key.into(),
                None => match opt.special_ptt_key {
                    Some(special_ptt_key) => rdev::Key::Unknown(special_ptt_key),
                    None => {
                        println!("No push to talk key specified. Please pass a key using the --ptt-key argument or the --special-ptt-key argument.");
                        return Ok(());
                    }
                },
            };

            if let Some(api_key) = opt.api_key {
                env::set_var("OPENAI_API_KEY", api_key);
            }

            // Fail if OPENAI_API_KEY is not set
            if env::var("OPENAI_API_KEY").is_err() {
                println!("OPENAI_API_KEY not set. Please pass your API key as an argument or assign is to the 'OPENAI_API_KEY' env var using terminal or .env file.");
                return Ok(());
            }

            let (key_handler_tx, key_handler_rx): (flume::Sender<Event>, flume::Receiver<Event>) =
                flume::unbounded();

            let (recording_tx, recording_rx): (flume::Sender<PathBuf>, flume::Receiver<PathBuf>) =
                flume::unbounded();

            let llm_should_stop_mutex = Arc::new(Mutex::new(false));

            // Create audio recorder thread
            // This thread listens to the push to talk key and records audio when it's pressed.
            // It then sends the path of the recorded audio file to the AI thread.
            let thread_llm_should_stop_mutex = llm_should_stop_mutex.clone();
            let thread_speak_stream_mutex = speak_stream_mutex.clone();
            thread::spawn(move || {
                let mut recorder = rec::Recorder::new();
                let mut recording_start = std::time::SystemTime::now();
                let mut key_pressed = false;
                let key_to_check = ptt_key;
                let tmp_dir = tempdir().unwrap();
                let mut voice_tmp_path_option: Option<PathBuf> = None;
                let alarm_temp_file = create_temp_file_from_bytes(
                    include_bytes!("../assets/Dreaming of Victory.mp3"),
                    ".mp3",
                );
                let audible_timers = AudibleTimers::new(alarm_temp_file.path().to_path_buf())
                    .expect("Failed to create audible_timers");
                for event in key_handler_rx.iter() {
                    match event.event_type {
                        rdev::EventType::KeyPress(key) => {
                            if key == key_to_check && !key_pressed {
                                key_pressed = true;
                                // handle key press

                                // stop any alarms
                                audible_timers.stop_alarm();

                                // stop the AI voice from speaking
                                {
                                    // stop the LLM
                                    let mut llm_should_stop =
                                        thread_llm_should_stop_mutex.lock().unwrap();
                                    *llm_should_stop = true;
                                    drop(llm_should_stop);

                                    let mut thread_speak_stream =
                                        thread_speak_stream_mutex.lock().unwrap();
                                    thread_speak_stream.stop_speech();
                                    drop(thread_speak_stream);
                                }

                                let random_filename = format!("{}.wav", Uuid::new_v4());
                                let voice_tmp_path = tmp_dir.path().join(random_filename);
                                voice_tmp_path_option = Some(voice_tmp_path.clone());

                                recording_start = std::time::SystemTime::now();
                                match recorder.start_recording(&voice_tmp_path, Some(&opt.device)) {
                                    Ok(_) => info!("Recording started"),
                                    Err(err) => println_error(&format!(
                                        "Failed to start recording: {:?}",
                                        err
                                    )),
                                }
                            }
                        }
                        rdev::EventType::KeyRelease(key) => {
                            if key == key_to_check && key_pressed {
                                key_pressed = false;
                                // handle key release

                                // stop any alarms
                                audible_timers.stop_alarm();

                                // get elapsed time since recording started
                                let elapsed_option = match recording_start.elapsed() {
                                    Ok(elapsed) => Some(elapsed),
                                    Err(err) => {
                                        println_error(&format!(
                                            "Failed to get elapsed recording time: {:?}",
                                            err
                                        ));
                                        None
                                    }
                                };

                                // stop recording
                                match recorder.stop_recording() {
                                    Ok(_) => info!("Recording stopped"),
                                    Err(err) => {
                                        println_error(&format!(
                                            "Failed to stop recording: {:?}",
                                            err
                                        ));
                                        continue;
                                    }
                                }

                                // continue if we failed to get elapsed time
                                let elapsed = match elapsed_option {
                                    Some(elapsed) => elapsed,
                                    None => {
                                        continue;
                                    }
                                };

                                // Whisper API can't handle less than 0.1 seconds of audio.
                                // So we'll only transcribe if the recording is longer than 0.2 seconds.
                                if elapsed.as_secs_f32() < 0.2 {
                                    println_error("User recording too short. Aborting transctiption and LLM response.");
                                    continue;
                                };

                                if let Some(voice_tmp_path) = voice_tmp_path_option.take() {
                                    recording_tx.send(voice_tmp_path.clone()).unwrap();
                                }
                            }
                        }
                        _ => (),
                    }
                }
            });

            // Create AI thread
            // This thread listens to the audio recorder thread and transcribes the audio
            // before feeding it to the AI assistant.
            let thread_llm_should_stop_mutex = llm_should_stop_mutex.clone();
            let thread_speak_stream_mutex = speak_stream_mutex.clone();
            thread::spawn(move || {
                let client = Client::new();
                let mut message_history: Vec<ChatCompletionRequestMessage> = Vec::new();

                message_history.push(
                    ChatCompletionRequestSystemMessageArgs::default()
                        .content("You are a desktop voice assistant. The messages you receive from the user are voice transcriptions. Your responses will be spoken out loud by a text to speech engine. You should be helpful but concise. As conversations should be a back and forth. Don't make audio clips that run on for more than 15 seconds. Also don't ask 'if I would like to know more'. If you are told to set a timer, you should always call the \"set_timer_at\" function.")
                        .build()
                        .unwrap()
                        .into(),
                );

                let runtime = tokio::runtime::Runtime::new()
                    .context("Failed to create tokio runtime")
                    .unwrap();

                for audio_path in recording_rx.iter() {
                    let mut thread_speak_stream = thread_speak_stream_mutex.lock().unwrap();
                    thread_speak_stream.stop_speech();
                    drop(thread_speak_stream);

                    info!("Transcribing user audio");
                    let transcription_result = match runtime.block_on(future::timeout(
                        Duration::from_secs(10),
                        transcribe::transcribe(&client, &audio_path),
                    )) {
                        Ok(transcription_result) => transcription_result,
                        Err(err) => {
                            println_error(&format!(
                                "Failed to transcribe audio due to timeout: {:?}",
                                err
                            ));

                            play_audio(failed_temp_file.path());

                            continue;
                        }
                    };
                    info!("Finished transcribing user audio");

                    let mut transcription = match transcription_result {
                        Ok(transcription) => transcription,
                        Err(err) => {
                            println_error(&format!("Failed to transcribe audio: {:?}", err));
                            play_audio(failed_temp_file.path());
                            continue;
                        }
                    };

                    if let Some(last_char) = transcription.chars().last() {
                        if ['.', '?', '!', ','].contains(&last_char) {
                            transcription.push(' ');
                        }
                    }

                    if transcription.is_empty() {
                        println!("No transcription");
                        info!("User transcription was empty. Aborting LLM response.");
                        continue;
                    }

                    println!("{}", "You: ".truecolor(0, 255, 0));
                    println!("{}", transcription);
                    info!("User transcription: \"{}\"", truncate(&transcription, 20));

                    let time_header = format!("Local Time: {}", Local::now());
                    let user_message = time_header + "\n" + &transcription;

                    message_history.push(
                        ChatCompletionRequestUserMessageArgs::default()
                            .content(user_message)
                            .build()
                            .unwrap()
                            .into(),
                    );

                    // Make sure the LLM token generation is allowed to start
                    // It should only be stopped when the LLM is running.
                    // Since it's not running now, it should be allowed to start.
                    let mut llm_should_stop = thread_llm_should_stop_mutex.lock().unwrap();
                    *llm_should_stop = false;
                    drop(llm_should_stop);

                    // repeatedly create request until it's answered
                    let mut displayed_ai_label = false;
                    'request: loop {
                        let mut ai_content = String::new();
                        let request = CreateChatCompletionRequestArgs::default()
                            // .model("gpt-3.5-turbo")
                            .model(&opt.model)
                            .max_tokens(512u16)
                            .messages(message_history.clone())
                            .functions([
                                ChatCompletionFunctionsArgs::default()
                                .description("Sets the brightness of the device's screen.")
                                .name("set_screen_brightness")
                                    .parameters(json!({
                                        "type": "object",
                                        "properties": {
                                            "brightness": {
                                                "type": "string",
                                                "description": "The brightness of the screen. A number between 0 and 100.",
                                            },
                                        },
                                        "required": ["brightness"],
                                    }))
                                    .build().unwrap(),

                                ChatCompletionFunctionsArgs::default()
                                    .name("media_controls")
                                    .description("Plays/Pauses/Seeks media.")
                                    .parameters(json!({
                                        "type": "object",
                                        "properties": {
                                            "media_button": { "type": "string", "enum": ["MediaStop", "MediaNextTrack", "MediaPlayPause", "MediaPrevTrack", "VolumeUp", "VolumeDown", "VolumeMute"] },
                                        },
                                        "required": ["media_button"],
                                    }))
                                    .build().unwrap(),

                                ChatCompletionFunctionsArgs::default()
                                    .name("open_application")
                                    .description("naively opens an applicatin by pressing the super key to open system search and then types the name of the application and presses enter.")
                                    .parameters(json!({
                                        "type": "object",
                                        "properties": {
                                            "application": { "type": "string" },
                                        },
                                        "required": ["application"],
                                    }))
                                    .build().unwrap(),

                                ChatCompletionFunctionsArgs::default()
                                    .name("open_logs_folder")
                                    .description("Opens this program's logging folder in the default file browser for the user to see.")
                                    .parameters(json!({
                                        "type": "object",
                                        "properties": {},
                                        "required": [],
                                    }))
                                    .build().unwrap(),

                                ChatCompletionFunctionsArgs::default()
                                    .name("sysinfo")
                                    .description("Returns this system's information.")
                                    .parameters(json!({
                                        "type": "object",
                                        "properties": {},
                                        "required": [],
                                    }))
                                    .build().unwrap(),

                                ChatCompletionFunctionsArgs::default()
                                    .name("get_system_processes")
                                    .description("Returns this system's processes with their pid, name, start_time, runtime, status, cpu_usage, exe_path and other information.")
                                    .parameters(json!({
                                        "type": "object",
                                        "properties": {},
                                        "required": [],
                                    }))
                                    .build().unwrap(),

                                ChatCompletionFunctionsArgs::default()
                                    .name("kill_processes_with_name")
                                    .description("Kills all processes with a given name. ALWAYS call \"get_system_processes\" first to get the name of the process you want to kill.")
                                    .parameters(json!({
                                        "type": "object",
                                        "properties": {
                                            "process_name": { "type": "string" },
                                        },
                                        "required": ["process_name"],
                                    }))
                                    .build().unwrap(),

                                ChatCompletionFunctionsArgs::default()
                                    .name("speedtest")
                                    .description("Runs an internet speedtest and returns the results.")
                                    .parameters(json!({
                                        "type": "object",
                                        "properties": {},
                                        "required": [],
                                    }))
                                    .build().unwrap(),

                                ChatCompletionFunctionsArgs::default()
<<<<<<< HEAD
                                    .name("set_timer_at")
                                    .description("Sets a timer to go off at a specific time. Pass the time as rfc3339 datetime string. Example: \"2024-12-04T00:44:00-08:00\"")
                                    .parameters(json!({
                                        "type": "object",
                                        "properties": {
                                            "time": { "type": "string" },
                                        },
                                        "required": ["time"],
                                    }))
                                    .build().unwrap(),

                                ChatCompletionFunctionsArgs::default()
                                    .name("check_on_timers")
                                    .description("Displays all timers that are currently set. The time they are set to go off and the duration remaining until they go off.")
=======
                                    .name("show_live_log_stream")
                                    .description("Shows live updates of the log file via opening powershell and running 'Get-Content -Path \"path/to/log/file\" -Wait'.")
>>>>>>> dc84918c
                                    .parameters(json!({
                                        "type": "object",
                                        "properties": {},
                                        "required": [],
                                    }))
                                    .build().unwrap(),
                            ])
                            .build()
                            .unwrap();

                        let mut stream = match runtime.block_on(future::timeout(
                            Duration::from_secs(15),
                            client.chat().create_stream(request),
                        )) {
                            Ok(stream) => match stream {
                                Ok(stream) => stream,
                                Err(err) => {
                                    println_error(&format!("Failed to create stream: {}", err));

                                    play_audio(failed_temp_file.path());

                                    break 'request;
                                }
                            },
                            Err(err) => {
                                println_error(&format!(
                                    "Failed to create stream due to timeout: {:?}",
                                    err
                                ));

                                play_audio(failed_temp_file.path());

                                break 'request;
                            }
                        };

                        let mut fn_name = String::new();
                        let mut fn_args = String::new();
                        let mut inside_code_block = false;
                        // negative number to indicate that the last codeblock line is unknown
                        let mut last_codeblock_line_option: Option<usize> = None;
                        let mut figure_number = 1;

                        debug!("Starting AI response token generation.");
                        while let Some(result) = {
                            match runtime
                                .block_on(future::timeout(Duration::from_secs(15), stream.next()))
                            {
                                Ok(result) => result,
                                Err(err) => {
                                    println_error(&format!(
                                        "Failed to get response from AI due to timeout: {:?}",
                                        err
                                    ));

                                    play_audio(failed_temp_file.path());

                                    break 'request;
                                }
                            }
                        } {
                            let mut llm_should_stop = thread_llm_should_stop_mutex.lock().unwrap();

                            if *llm_should_stop {
                                *llm_should_stop = false;

                                info!("AI response token generation manually stopped.");

                                // remember what the AI said so far.
                                message_history.push(
                                    ChatCompletionRequestAssistantMessageArgs::default()
                                        .content(ai_content)
                                        // .role(Role::Assistant)
                                        .build()
                                        .unwrap()
                                        .into(),
                                );

                                println!();

                                break 'request;
                            }
                            drop(llm_should_stop);

                            match result {
                                Ok(response) => {
                                    for chat_choice in response.choices {
                                        #[allow(deprecated)]
                                        if let Some(fn_call) = &chat_choice.delta.function_call {
                                            if let Some(name) = &fn_call.name {
                                                fn_name = name.clone();
                                            }
                                            if let Some(args) = &fn_call.arguments {
                                                fn_args.push_str(args);
                                            }
                                        }
                                        if let Some(finish_reason) = &chat_choice.finish_reason {
                                            if matches!(finish_reason, FinishReason::FunctionCall) {
                                                let func_response = call_fn(&fn_name, &fn_args);

                                                if let Some(func_response) = func_response {
                                                    message_history.push(
                                                        ChatCompletionRequestFunctionMessageArgs::default()
                                                            .name(fn_name.clone())
                                                            .content(func_response)
                                                            .build()
                                                            .unwrap()
                                                            .into(),
                                                    );

                                                    continue 'request;
                                                }
                                            }
                                        } else if let Some(content) = &chat_choice.delta.content {
                                            if !displayed_ai_label {
                                                println!("{}", "AI: ".truecolor(0, 0, 255));
                                                displayed_ai_label = true;
                                            }

                                            print!("{}", content);
                                            ai_content += content;

                                            let mut last_non_empty_line_option = None;
                                            // return the last non empy line and it's line number
                                            for (line_num, line_content) in
                                                ai_content.lines().enumerate()
                                            {
                                                if !line_content.is_empty() {
                                                    last_non_empty_line_option =
                                                        Some((line_num, line_content));
                                                }
                                            }

                                            fn mark_inside_code_block(
                                                inside_code_block: &mut bool,
                                                last_codeblock_line_option: &mut Option<usize>,
                                                line_num: usize,
                                                figure_number: &mut i32,
                                                thread_speak_stream_mutex: &Arc<Mutex<SpeakStream>>,
                                            ) {
                                                *inside_code_block = true;
                                                // print!("{}", "inside_code_block = true;".truecolor(255, 0, 255));
                                                *last_codeblock_line_option = Some(line_num);

                                                // add figure text
                                                let see_figure_message =
                                                    format!(". See figure {}... ", figure_number);
                                                *figure_number += 1;
                                                // speak figure message
                                                let mut thread_speak_stream =
                                                    thread_speak_stream_mutex.lock().unwrap();
                                                thread_speak_stream.add_token(&see_figure_message);
                                                drop(thread_speak_stream);

                                                // Tells the ai voice to speak the remaining text in the buffer
                                                let mut thread_speak_stream =
                                                    thread_speak_stream_mutex.lock().unwrap();
                                                thread_speak_stream.complete_sentence();
                                                drop(thread_speak_stream);
                                            }

                                            if let Some((line_num, line_content)) =
                                                last_non_empty_line_option
                                            {
                                                match last_codeblock_line_option {
                                                    Some(last_codeblock_line) => {
                                                        if last_codeblock_line != line_num {
                                                            match inside_code_block {
                                                                false => {
                                                                    if line_content
                                                                        .starts_with("```")
                                                                    {
                                                                        mark_inside_code_block(&mut inside_code_block, &mut last_codeblock_line_option, line_num, &mut figure_number, &thread_speak_stream_mutex);
                                                                    }
                                                                }
                                                                true => {
                                                                    // println!("{}", "inside_code_block is true".truecolor(0, 0, 255));
                                                                    if line_content.ends_with("```")
                                                                    {
                                                                        inside_code_block = false;

                                                                        // print!("{}", "inside_code_block = false;".truecolor(255, 0, 255));
                                                                        last_codeblock_line_option = Some(line_num);
                                                                    }
                                                                }
                                                            }
                                                        }
                                                    }
                                                    None => {
                                                        if line_content.starts_with("```") {
                                                            mark_inside_code_block(
                                                                &mut inside_code_block,
                                                                &mut last_codeblock_line_option,
                                                                line_num,
                                                                &mut figure_number,
                                                                &thread_speak_stream_mutex,
                                                            );
                                                        }
                                                    }
                                                }
                                            }

                                            if !inside_code_block {
                                                let mut thread_speak_stream =
                                                    thread_speak_stream_mutex.lock().unwrap();
                                                thread_speak_stream.add_token(content);
                                                drop(thread_speak_stream);
                                            }
                                        }
                                    }
                                }
                                Err(_err) => {
                                    println!("error: {_err}");
                                    warn!("OpenAI API response error: {:?}", _err);
                                    if !message_history.len() > 1 {
                                        // remove 1 instead of 0 because the first message is a system message
                                        message_history.remove(1);

                                        println!(
                                            "Removed message from message history. There are now {} remembered messages",
                                            message_history.len()
                                        );
                                        debug!(
                                            "Removed message from message history. There are now {} remembered messages",
                                            message_history.len()
                                        );
                                    }
                                    continue 'request;
                                }
                            }
                            stdout().flush().unwrap();
                        }
                        println!();

                        message_history.push(
                            ChatCompletionRequestAssistantMessageArgs::default()
                                .content(ai_content)
                                .build()
                                .unwrap()
                                .into(),
                        );
                        break;
                    }

                    // Tells the ai voice to speak the remaining text in the buffer
                    let mut thread_speak_stream = thread_speak_stream_mutex.lock().unwrap();
                    thread_speak_stream.complete_sentence();
                    drop(thread_speak_stream);
                    debug!("AI token generation complete.");
                }
            });

            // Create the audio playing thread
            // Playing audio has it's own dedicated thread because I wanted to be able to play audio
            // by passing an audio file path to a function. But the audio playing function needs to
            // have the sink and stream variable not be dropped after the end of the function.
            tokio::spawn(async move {
                let (_stream, stream_handle) = rodio::OutputStream::try_default().unwrap();
                let sink = rodio::Sink::try_new(&stream_handle).unwrap();

                for audio_path in audio_playing_rx.iter() {
                    let file = std::fs::File::open(audio_path).unwrap();
                    sink.stop();
                    sink.append(rodio::Decoder::new(BufReader::new(file)).unwrap());
                    // sink.play();
                }
            });

            info!("System ready");

            // Have this main thread recieve events and send them to the key handler thread
            {
                // We send keys as a message in a channel instead of putting the key handler
                // inside the callback function because the operating system's mouse and
                // inputs freeze up when the callback is happening.
                let callback = move |event: Event| {
                    key_handler_tx.send(event).unwrap();
                };

                // This will block.
                if let Err(error) = listen(callback) {
                    println_error(&format!("Failed to listen to key presses: {:?}", error));
                }
            }

            Ok(())
        }
    }
}<|MERGE_RESOLUTION|>--- conflicted
+++ resolved
@@ -289,7 +289,6 @@
             Err(err) => err,
         }),
 
-<<<<<<< HEAD
         "set_timer_at" => {
             let args: serde_json::Value = serde_json::from_str(&fn_args).unwrap();
             let time_str = args["time"].as_str().unwrap();
@@ -346,7 +345,7 @@
 
             Some(info)
         }
-=======
+      
         "show_live_log_stream" => match get_currently_active_log_file() {
             Some(log_file) => match run_get_content_wait_on_file(&log_file) {
                 Ok(_) => Some("Successfully opened log file in powershell".to_string()),
@@ -354,7 +353,6 @@
             },
             None => Some("No log files found".to_string()),
         },
->>>>>>> dc84918c
 
         _ => {
             println!("Unknown function: {}", fn_name);
@@ -1050,7 +1048,6 @@
                                     .build().unwrap(),
 
                                 ChatCompletionFunctionsArgs::default()
-<<<<<<< HEAD
                                     .name("set_timer_at")
                                     .description("Sets a timer to go off at a specific time. Pass the time as rfc3339 datetime string. Example: \"2024-12-04T00:44:00-08:00\"")
                                     .parameters(json!({
@@ -1065,10 +1062,16 @@
                                 ChatCompletionFunctionsArgs::default()
                                     .name("check_on_timers")
                                     .description("Displays all timers that are currently set. The time they are set to go off and the duration remaining until they go off.")
-=======
+                                    .parameters(json!({
+                                        "type": "object",
+                                        "properties": {},
+                                        "required": [],
+                                    }))
+                                    .build().unwrap(),
+                              
+                              ChatCompletionFunctionsArgs::default()
                                     .name("show_live_log_stream")
                                     .description("Shows live updates of the log file via opening powershell and running 'Get-Content -Path \"path/to/log/file\" -Wait'.")
->>>>>>> dc84918c
                                     .parameters(json!({
                                         "type": "object",
                                         "properties": {},
