--- conflicted
+++ resolved
@@ -1445,23 +1445,26 @@
                                         "required": [],
                                     }))
                                     .build().unwrap(),
-
-                                ChatCompletionFunctionsArgs::default()
-<<<<<<< HEAD
+                              
+                              ChatCompletionFunctionsArgs::default()
                                     .name("get_location")
                                     .description("Returns an approximate location based on the machine's IP address.")
-=======
+                                    .parameters(json!({
+                                        "type": "object",
+                                        "properties": {},
+                                        "required": [],
+                                    }))
+                                    .build().unwrap(),
+
+                                ChatCompletionFunctionsArgs::default()
                                     .name("list_output_devices")
                                     .description("Lists available audio output devices. The default device is marked with '(Default)'.")
->>>>>>> 866f0042
                                     .parameters(json!({
                                         "type": "object",
                                         "properties": {},
                                         "required": [],
                                     }))
                                     .build().unwrap(),
-<<<<<<< HEAD
-=======
 
                                 ChatCompletionFunctionsArgs::default()
                                     .name("set_output_device")
@@ -1472,7 +1475,6 @@
                                         "required": ["device_name"],
                                     }))
                                     .build().unwrap(),
->>>>>>> 866f0042
                             ])
                             .build()
                             .unwrap();
