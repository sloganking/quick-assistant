--- conflicted
+++ resolved
@@ -2,12 +2,7 @@
 
 A push-to-talk AI voice assistant for your desktop.
 
-<<<<<<< HEAD
 `quick-assistant` is a CLI program for your desktop. It allows the use to use a pre-designated push to talk key, to talk to a GPT-4 Turbo enabled AI assistant at any time. The assistant can respond back in both text and voice. Enabling natural sounding interaction. The AI can be interrupted even in the middle of speaking, for easy modifying and continuing of the conversation. 
-=======
-`quick-assistant` is a CLI program for your desktop. It allows the user to use a pre-designated push-to-talk key to talk to a GPT-4 Turbo enabled AI assistant at any time. The assistant can respond back in both text and voice, enabling natural-sounding interaction. The AI can be interrupted even in the middle of speaking for easy modifying and continuing of the conversation. 
->>>>>>> 0ace9e9b
-
 
 https://github.com/sloganking/quick-assistant/assets/16965931/a0c7469a-2c64-46e5-9ee9-dd9f9d56ea95
 
